'''
Poker Camp Game Engine
(c) 2024 poker.camp; all rights reserved.

Derived from: 6.176 MIT Pokerbots Game Engine at mitpokerbots/engine
'''
import argparse
import traceback
from collections import namedtuple
from threading import Thread
from queue import Queue
import time
import json
from pathlib import Path
import subprocess
import socket
# import eval7
import sys
import os

sys.path.append(os.getcwd())
from .config import *

import random

random.seed(68127)

class LeducDeck:
    def __init__(self):
        self.cards = [0, 1, 2, 0, 1, 2]
        random.shuffle(self.cards)
        self.index = 0
    
    def deal(self):
        if self.index >= len(self.cards):
            raise ValueError("No more cards to deal")
        card = self.cards[self.index]
        self.index += 1
        return card
    
    def peek(self, street):
        if street >= len(self.cards):
            raise ValueError("Index out of range")
        return self.cards[2:street+2]

class FoldAction(namedtuple('FoldAction', [])):
    def __hash__(self):
        return hash('FoldAction')
    def __eq__(self, other):
        return isinstance(other, FoldAction)
    def __repr__(self):
        return 'Fold'
    
class CallAction(namedtuple('CallAction', [])):
    def __hash__(self):
        return hash('CallAction')
    def __eq__(self, other):
        return isinstance(other, CallAction)
    def __repr__(self):
        return 'Call'
    
class CheckAction(namedtuple('CheckAction', [])):
    def __hash__(self):
        return hash('CheckAction')
    def __eq__(self, other):
        return isinstance(other, CheckAction)
    def __repr__(self):
        return 'Check'
    
class RaiseAction(namedtuple('RaiseAction', [])):
    def __hash__(self):
        return hash('RaiseAction')
    def __eq__(self, other):
        return isinstance(other, RaiseAction)
    def __repr__(self):
        return 'Raise'

<<<<<<< HEAD
=======
class DownAction(namedtuple('DownAction', [])):
    def __hash__(self):
        return hash('DownAction')
    def __eq__(self, other):
        return isinstance(other, DownAction)
    def __repr__(self):
        return 'Down'
    
class UpAction(namedtuple('UpAction', [])):
    def __hash__(self):
        return hash('UpAction')
    def __eq__(self, other):
        return isinstance(other, UpAction)
    def __repr__(self):
        return 'Up'
    
>>>>>>> 3fa26af5
TerminalState = namedtuple('TerminalState', ['deltas', 'previous_state'])

STREET_NAMES = ['Flop']
DECODE = {'F': FoldAction, 'C': CallAction, 'K': CheckAction, 'R': RaiseAction}
CCARDS = lambda card: '{}'.format(card)
PCARDS = lambda card: '[{}]'.format(card)
PVALUE = lambda name, value: f', {name} ({value:+d})'
STATUS = lambda players: ''.join([PVALUE(p.name, p.bankroll) for p in players])

# A socket line may be a MESSAGE or a list of MESSAGEs. You are expected
# to respond once to every newline.
#
# A MESSAGE is a json object with a 'type' field (STRING). Depending on
#   the type, zero or more other fields may be required:
# hello -> [no fields]
# time -> time : FLOAT match timer remaining
# info -> info : INFO_DICT information available to you
# action -> action : ACTION_DICT, player : INT
# payoff -> payoff : FLOAT incremental payoff to you
# goodbye -> [no fields]
#
# An INFO_DICT may include game-dependent fields; most games will have:
# seat : INT your player number
# new_game : optional BOOL, set to true if this message starts a new game
# 
# An ACTION_DICT includes a 'verb' field (STRING). Depending on the
#   game, and possibly the verb, additional fields may be required or
#   optional.
# ACTION_DICTs sent by the server always include a 'seat' field (INT)
#   which identifies which player acted. This field is optional for
#   messages you send.
# 
# In the course of a round, you should receive:
# info message with new_game = true
# one or more action messages or info messages
# a payoff message
# The actions report both players' actions (including yours) in order.
#
# A player takes an action by sending a legal action message. This is
#  currently the only legal message for players to send.

def message(type, **kwargs):
    result = {'type': type}
    result.update(kwargs)
    return result

class RoundState(namedtuple('_RoundState', ['turn_number', 'street', 'pips', 'stacks', 'hands', 'deck', 'action_history', 'previous_state'])):
    @staticmethod
    def new():
<<<<<<< HEAD
        '''
        Returns a RoundState representing the start of a Leduc game.
        '''
        deck = LeducDeck()
        hands = [deck.deal(), deck.deal()]
        pips = [ANTE, ANTE]
        stacks = [STARTING_STACK - ANTE, STARTING_STACK - ANTE]
        return RoundState(
            turn_number = 0,
            street = 0,
            pips = pips,
            stacks = stacks,
            hands = hands,
            deck = deck,
            action_history = [],
            previous_state = None,
        )
=======
        deck = KuhnDeck()
        hands = [deck.deal(), deck.deal()]
        pips = [ANTE, ANTE]
        stacks = [STARTING_STACK - ANTE, STARTING_STACK - ANTE]
        return RoundState(0, 0, pips, stacks, hands, deck, [], None)
>>>>>>> 3fa26af5
    
    def showdown(self):
        hands = self.hands
        street = self.street
        assert(street == 1)
        community = self.deck.peek(street)

        if hands[0] == community:
            winner = 0
        elif hands[1] == community:
            winner = 1
        elif hands[0] > hands[1]:
            winner = 0
        elif hands[1] > hands[0]:
            winner = 1
        else:
            winner = None #Tie 

        deltas = [0, 0]
        if winner is not None:
            loser = 1 - winner
            deltas[winner] = self.pips[loser]
            deltas[loser] = -self.pips[loser]
        
        return TerminalState(deltas, self)
    
    def visible_hands(self, seat):
        ret = [None for _ in self.hands]
        ret[seat] = self.hands[seat]
        return ret

    def legal_actions(self):
        '''
        Returns a set which corresponds to the active player's legal moves.
        '''
        active = self.turn_number % 2
        call_cost = self.pips[1-active] - self.pips[active]
        # print('cont cost: ', call_cost)
        if call_cost == 0:
            if self.stacks[0] == 0: # P0 is all-in
                # consider whether this should be unreachable / return empty set
                return {CheckAction}
            elif self.stacks[1] == 0: # P1 is all-in
                # consider whether this should be unreachable / return empty set
                return {CheckAction}
            else:
                return {CheckAction, RaiseAction}
        else: # call_cost > 0
            if self.stacks[1-active] == 0: # opponent went all-in, so we can't re-raise
                return {FoldAction, CallAction}
            if call_cost >= self.stacks[active]: # calling would put us all-in, so we can't re-raise
                return {FoldAction, CallAction}
            else:
                # RaiseAction includes an all-in shove less than the default/minimum bet
                return {FoldAction, CallAction, RaiseAction}

    def raise_bounds(self):
        '''
        Returns the legal raise size.
        '''
        active = self.turn_number % 2
        if self.street == 0:
            default_bet_amount = BET_SIZE
        else: #self.street == 1
            default_bet_amount = BET_SIZE*2
        call_cost = self.pips[1-active] - self.pips[active]

        assert call_cost <= self.stacks[active] # should have been enforced by previous state's legal_actions
        if call_cost == self.stacks[active]:
            return 0

        max_contribution = min(
            default_bet_amount, # default bet
            self.stacks[1-active], # put our opponent all-in
            self.stacks[active] - call_cost, # go all-in; positive because of above assertion
        )
        # min_contribution = min(default_bet_amount, max_contribution)
        return max_contribution

    def proceed_street(self):
        '''
        Resets the players' pips and advances the game tree to the next round of betting.

        Current logic: there's a final RoundState at the end of the prev_street, and then
        a different RoundState to begin the next_street. This is weird because the
        end-of-prev_street RoundState has no actions to take. You should never encounter
        that state by calling state.proceed() because proceed() will skip over it. You'll
        only ever see it if you look in state.previous_state.
        '''
        if self.street == 0:
            return RoundState(
                turn_number = 0,
                street = 1,
                pips = self.pips,
                stacks = self.stacks,
                hands = self.hands,
                deck = self.deck,
                action_history = self.action_history,
                previous_state = self,
            )
        else:
            return self.showdown()

    def proceed(self, action):
        active = self.turn_number % 2
        inactive = 1 - active
        new_pips = list(self.pips)
        new_stacks = list(self.stacks)
        
        if isinstance(action, FoldAction):
            deltas = [0, 0]
            winner = inactive
            loser = active
            deltas[winner] = self.pips[loser]
            deltas[loser] = -self.pips[loser]

            return TerminalState(
                deltas,
                RoundState(
                    turn_number = self.turn_number + 1,
                    street = self.street,
                    pips = self.pips,
                    stacks = self.stacks,
                    hands = self.hands,
                    deck = self.deck,
                    action_history = self.action_history + [FoldAction()],
                    previous_state = self,
                )
            )
        
        elif isinstance(action, CallAction):
            call_cost = new_pips[inactive] - new_pips[active]
            new_stacks[active] -= call_cost
            new_pips[active] += call_cost
            state = RoundState(
                turn_number = self.turn_number + 1,
                street = self.street,
                pips = new_pips,
                stacks = new_stacks,
                hands = self.hands,
                deck = self.deck,
                action_history = self.action_history + [CallAction()],
                previous_state = self,
            )
            return state.proceed_street()
        
        elif isinstance(action, CheckAction):
            state = RoundState(
                turn_number = self.turn_number + 1,
                street = self.street,
                pips = self.pips,
                stacks = self.stacks,
                hands = self.hands,
                deck = self.deck,
                action_history = self.action_history + [CheckAction()],
                previous_state = self,
            )

            if self.turn_number == 0:
<<<<<<< HEAD
                return state
            elif self.turn_number == 1:  # check-check
                assert isinstance(self.action_history[-1], CheckAction)
                return state.proceed_street()
            
            raise ValueError(f'proceeded with CheckAction on turn {self.turn_number}, expected 0 or 1')
        
        elif isinstance(action, RaiseAction):
            # only one size of raise in this game; self.raise_bounds() calculates it
            contribution = self.raise_bounds() + (self.pips[inactive] - self.pips[active])
            new_stacks[active] -= contribution
            new_pips[active] += contribution
            return RoundState(
                turn_number = self.turn_number + 1,
                street = self.street,
                pips = new_pips,
                stacks = new_stacks,
                hands = self.hands,
                deck = self.deck,
                action_history = self.action_history + [RaiseAction()],
                previous_state = self,
            )
        
        else:
            raise NotImplementedError(f'action ({action}) of unknown type')
=======
                # First player checks, continue to second player
                return RoundState(self.turn_number + 1, self.street, self.pips, self.stacks, self.hands, self.deck, self.action_history + [action], self)
            elif self.turn_number == 1:
                if self.pips[0] == self.pips[1]:
                    # Both players checked, go to showdown
                    return RoundState(self.turn_number + 1, self.street, self.pips, self.stacks, self.hands, self.deck, self.action_history + [action], self).proceed_street()
                else:
                    # Second player folds after a bet
                    return TerminalState(
                        [self.pips[1], -self.pips[1]],
                        RoundState(self.turn_number + 1, self.street, self.pips, self.stacks, self.hands, self.deck, self.action_history + [action], self),
                    )
            else:
                # This is check-bet-fold
                assert(self.turn_number == 2)
                return TerminalState(
                    [-self.pips[0], self.pips[0]],
                    RoundState(self.turn_number + 1, self.street, self.pips, self.stacks, self.hands, self.deck, self.action_history + [action], self),
                )
        
        elif isinstance(action, UpAction):
            new_pips = list(self.pips)
            new_stacks = list(self.stacks)
            if self.pips[0] == self.pips[1]:
                # This is a bet
                new_pips[active] += BET_SIZE
                new_stacks[active] -= BET_SIZE
                return RoundState(self.turn_number + 1, self.street, new_pips, new_stacks, self.hands, self.deck, self.action_history + [action], self)
            else:
                # This is a call
                new_pips[active] = new_pips[inactive]
                new_stacks[active] -= (new_pips[active] - self.pips[active])
                # Always go to showdown after a call
                return RoundState(self.turn_number + 1, self.street, new_pips, new_stacks, self.hands, self.deck, self.action_history + [action], self).proceed_street()
>>>>>>> 3fa26af5

class Player():
    '''
    Handles subprocess and socket interactions with one player's pokerbot.
    '''

    def __init__(self, name, path, output_dir):
        self.name = name
        self.path = path
        self.stdout_path = f'{output_dir}/{self.name}.stdout.txt'
        self.game_clock = STARTING_GAME_CLOCK
        self.bankroll = 0
        self.commands = None
        self.bot_subprocess = None
        self.messages = [message('time', time=30.)]
        self.socketfile = None
        self.bytes_queue = Queue()
        self.message_log = []
        self.response_log = []

    def build(self):
        '''
        Loads the commands file and builds the pokerbot.
        '''
        try:
            with open(self.path + '/commands.json', 'r') as json_file:
                commands = json.load(json_file)
            if ('build' in commands and 'run' in commands and
                    isinstance(commands['build'], list) and
                    isinstance(commands['run'], list)):
                self.commands = commands
            else:
                print(self.name, 'commands.json missing command')
        except FileNotFoundError:
            print(self.name, 'commands.json not found - check PLAYER_PATH')
        except json.decoder.JSONDecodeError:
            print(self.name, 'commands.json misformatted')
        if self.commands is not None and len(self.commands['build']) > 0:
            try:
                proc = subprocess.run(self.commands['build'],
                                      stdout=subprocess.PIPE, stderr=subprocess.STDOUT,
                                      cwd=self.path, timeout=BUILD_TIMEOUT, check=False)
                self.bytes_queue.put(proc.stdout)
            except subprocess.TimeoutExpired as timeout_expired:
                error_message = 'Timed out waiting for ' + self.name + ' to build'
                print(error_message)
                self.bytes_queue.put(timeout_expired.stdout)
                self.bytes_queue.put(error_message.encode())
            except (TypeError, ValueError):
                print(self.name, 'build command misformatted')
            except OSError:
                print(self.name, 'build failed - check "build" in commands.json')

    def run(self):
        '''
        Runs the pokerbot and establishes the socket connection.
        '''
        if self.commands is not None and len(self.commands['run']) > 0:
            try:
                server_socket = socket.socket(socket.AF_INET, socket.SOCK_STREAM)
                with server_socket:
                    server_socket.bind(('', 0))
                    server_socket.settimeout(CONNECT_TIMEOUT)
                    server_socket.listen()
                    port = server_socket.getsockname()[1]
                    proc = subprocess.Popen(
                        self.commands['run'] + [str(port)],
                        # stdout=subprocess.PIPE, stderr=subprocess.STDOUT,
                        cwd=self.path,
                    )
                    self.bot_subprocess = proc
                    # function for bot listening
                    def enqueue_output(out, queue):
                        try:
                            for line in out:
                                queue.put(line)
                        except ValueError:
                            pass
                    # start a separate bot listening thread which dies with the program
                    Thread(target=enqueue_output, args=(proc.stdout, self.bytes_queue), daemon=True).start()
                    # block until we timeout or the player connects
                    client_socket, _ = server_socket.accept()
                    with client_socket:
                        client_socket.settimeout(CONNECT_TIMEOUT)
                        sock = client_socket.makefile('rw')
                        self.socketfile = sock
                        self.append(message('hello'))
                        print(self.name, 'connected successfully')
            except (TypeError, ValueError):
                print(self.name, 'run command misformatted')
            except OSError:
                print(self.name, 'run failed - check "run" in commands.json')
            except socket.timeout:
                print('Timed out waiting for', self.name, 'to connect')

    def stop(self, as_player):
        '''
        Closes the socket connection and stops the pokerbot.
        '''
        if self.socketfile is not None:
            try:
                self.append(message('goodbye'))
                self.query(None, None, wait=False)
                self.socketfile.close()

            except socket.timeout:
                print('Timed out waiting for', self.name, 'to disconnect')

            except OSError:
                print('Could not close socket connection with', self.name)
       
        if self.bot_subprocess is not None:
            try:
                outs, _ = self.bot_subprocess.communicate(timeout=CONNECT_TIMEOUT)
                self.bytes_queue.put(outs)
            except subprocess.TimeoutExpired:
                print(f'Timed out waiting for {self.name} to quit')
                self.bot_subprocess.kill()
                outs, _ = self.bot_subprocess.communicate()
                self.bytes_queue.put(outs)
        with open(self.stdout_path, 'wb') as log_file:
            bytes_written = 0
            for output in self.bytes_queue.queue:
                try:
                    bytes_written += log_file.write(output)
                    if bytes_written >= PLAYER_LOG_SIZE_LIMIT:
                        break
                except TypeError:
                    pass

    def append(self, msg):
        self.messages.append(msg)

    def query(self, round_state, game_log, *, wait=True):
        legal_actions = round_state.legal_actions() if isinstance(round_state, RoundState) else set()
        if self.socketfile is not None and (self.game_clock > 0. or not wait):
            clause = ''
            try:
                self.messages[0] = message(
                    'time',
                    time = round(self.game_clock, 3),
                )
                packet = json.dumps(self.messages)
                del self.messages[1:]  # do not duplicate messages
                self.message_log.append(packet)
                start_time = time.perf_counter()
                self.socketfile.write(packet + '\n')
                self.socketfile.flush()
                if not wait:
                    return None
                response = self.socketfile.readline().strip()
                # print(f"Raw response from {self.name}: {response}")  # Debug print
                # if not response:
                #     raise ValueError("Empty response from player")
                end_time = time.perf_counter()
                self.response_log.append(response)
                if ENFORCE_GAME_CLOCK:
                    self.game_clock -= end_time - start_time
                if self.game_clock <= 0.:
                    raise socket.timeout
                
                action = None
                
                if len(response) > 0 and (response[0] == '[' or response[0] == '{'):
                    # okay to accept a single json object
                    if response[0] == '{':
                        response = f'[{response}]'
                    for response_obj in json.loads(response):
                        try:
                            if response_obj['type'] == 'action':
                                action_verb = response_obj['action']['verb']
                                if action_verb == 'F':
                                    action = FoldAction()
                                elif action_verb == 'C':
                                    action = CallAction()
                                elif action_verb == 'K':
                                    action = CheckAction()
                                elif action_verb == 'R':
                                    action = RaiseAction()
                                    # if 'amount' in response_obj['action']:
                                    #     action = RaiseAction(response_obj['action']['amount'])
                                    # else:
                                    #     raise ValueError("Raise action must specify an amount")
                                else:
                                    raise ValueError(f'Invalid action verb: {action_verb}')
                            else:
                                raise ValueError(f"Invalid message type: {response_obj['type']}")
                        except KeyError as e:
                            print(f'WARN Message missing required field "{e}": {response_obj}')
                            continue
                else:
                    print(f'WARN Bad message format (expected json or list of json): {response}')
                
                if action in legal_actions:
                    return action()
                print('response obj: ', response_obj)
                print('action: ', action)
                game_log.append(f'{self.name} attempted illegal {action.__repr__()}')
            except socket.timeout:
                error_message = f'{self.name} ran out of time'
                game_log.append(error_message)
                print(error_message)
                self.game_clock = 0.
            except OSError:
                error_message = self.name + ' disconnected'
                game_log.append(error_message)
                print(error_message)
                self.game_clock = 0.
            except (IndexError, KeyError, ValueError):
                game_log.append(self.name + ' response misformatted: ' + str(clause))
        return CheckAction() if CheckAction in legal_actions else FoldAction()

class Match():
    '''
    Manages logging and the high-level game procedure.
    '''

    def __init__(self, p1, p2, output_path, n_rounds):
        global PLAYER_1_NAME, PLAYER_1_PATH, PLAYER_2_NAME, LOGS_PATH, PLAYER_2_PATH, NUM_ROUNDS
        if p1 is not None:
            PLAYER_1_NAME = p1[0]
            PLAYER_1_PATH = p1[1]
        if p2 is not None:
            PLAYER_2_NAME = p2[0]
            PLAYER_2_PATH = p2[1]
        if output_path is not None:
            LOGS_PATH = output_path
        if n_rounds is not None:
            NUM_ROUNDS = int(n_rounds)
        
        self.log = ['Poker Camp Game Engine - ' + PLAYER_1_NAME + ' vs ' + PLAYER_2_NAME]

    def send_round_state(self, players, round_state):
        '''
        Incorporates RoundState information into the game log and player messages.

        No-op if there's no new information to share.
        '''
        if round_state.street == 0 and round_state.turn_number == 0:
            for seat, player in enumerate(players):
                self.log.append(f'{player.name} posts the ante of {ANTE}')
            for seat, player in enumerate(players):
                self.log.append(f'{player.name} dealt {PCARDS(round_state.hands[seat])}')
                player.append(message('info', info={
                    'seat': seat,
                    'hands': round_state.visible_hands(seat),
                    'new_game': True,
                }))
        elif round_state.street == 1 and round_state.turn_number == 0:
            board = round_state.deck.peek(round_state.street)
            self.log.append(
                STREET_NAMES[round_state.street - 1]
                + ' '
                + PCARDS(board)
                + ''.join(
                    PVALUE(player.name, round_state.pips[seat])
                    for seat, player in enumerate(players)
                )
            )
            for seat, player in enumerate(players):
                player.append(message('info', info={
                    'seat': seat,
                    'hands': round_state.visible_hands(seat),
                    'board': board,
                }))

<<<<<<< HEAD
    def send_action(self, action, *, players, seat, round_state, ):
=======
    def send_action(self, players, seat, action):
>>>>>>> 3fa26af5
        '''
        Incorporates action information into the game log and player messages.
        '''
        if isinstance(action, FoldAction):
            phrasing = ' folds'
            code = 'F'
        elif isinstance(action, CallAction):
            phrasing = ' calls'
            code = 'C'
        elif isinstance(action, CheckAction):
            phrasing = ' checks'
            code = 'K'
        elif isinstance(action, RaiseAction):
            phrasing = f' raises {round_state.raise_bounds()}'
            code = f'R'
        else:
            raise ValueError(f"Unknown action type: {type(action)}")

        self.log.append(players[seat].name + phrasing)
        for player in players:
            player.append(message(
                'action',
                action =
                    {'verb': code, 'amount': round_state.raise_bounds()}
                    if isinstance(action, RaiseAction)
                    else {'verb': code}
                ,
                seat = seat,
            ))

    def send_terminal_state(self, players, round_state):
        '''
        Incorporates TerminalState information into the game log and player messages.
        '''
        previous_state = round_state.previous_state

        if previous_state.pips[0] == previous_state.pips[1]:
            for seat, player in enumerate(players):
                self.log.append(f'{player.name} shows {PCARDS(previous_state.hands[seat])}')
                player.append(message('info', info = {
                    'seat': seat,
                    'hands': previous_state.hands,
                })) # we could put a board here if street == 1, but meh
        
        for seat, player in enumerate(players):
            self.log.append(f'{player.name} awarded {round_state.deltas[seat]:+d}')
            player.append(message(
                'payoff',
                payoff = round_state.deltas[seat],
            ))

    def run_round(self, players):
        round_state = RoundState.new()
        while not isinstance(round_state, TerminalState):
            self.send_round_state(players, round_state)
            active = round_state.turn_number % 2
            action = players[active].query(
                round_state,
                self.log,
            )
<<<<<<< HEAD
            self.send_action(action, players=players, seat=active, round_state=round_state)
            round_state = round_state.proceed(action)
        
=======
            self.send_action(players, active, action)
            round_state = round_state.proceed(action)
>>>>>>> 3fa26af5
        self.send_terminal_state(players, round_state)
        for player, delta in zip(players, round_state.deltas):
            player.bankroll += delta

    def run(self):
        '''
        Runs one match of poker.
        '''
        print('Starting the game engine...')
        MATCH_DIR = f'{LOGS_PATH}/{PLAYER_1_NAME}.{PLAYER_2_NAME}'
        Path(MATCH_DIR).mkdir(parents=True, exist_ok=True)
        players = [
            Player(PLAYER_1_NAME, PLAYER_1_PATH, MATCH_DIR, ),
            Player(PLAYER_2_NAME, PLAYER_2_PATH, MATCH_DIR, ),
        ]
        for player in players:
            player.build()
            player.run()
        for round_num in range(1, NUM_ROUNDS + 1):
            self.log.append('')
            self.log.append('Round #' + str(round_num) + STATUS(players))
            self.run_round(players)
            players = players[::-1]
        self.log.append('')
        self.log.append('Final' + STATUS(players))
        for i, player in enumerate(players):
            player.stop(i)
            
        print('Writing logs...')
        
        with open(f'{MATCH_DIR}/{GAME_LOG_FILENAME}.txt', 'w') as log_file:
            log_file.write('\n'.join(self.log))
        for active, name in [
            (0, PLAYER_1_NAME),
            (1, PLAYER_2_NAME),
        ]:
            with open(f'{MATCH_DIR}/{name}.msg.server.txt', 'w') as log_file:
                log_file.write('\n'.join(players[active].message_log))
            with open(f'{MATCH_DIR}/{name}.msg.player.txt', 'w') as log_file:
                log_file.write('\n'.join(players[active].response_log))
        
        with open(f'{LOGS_PATH}/{SCORE_FILENAME}.{PLAYER_1_NAME}.{PLAYER_2_NAME}.txt', 'w') as score_file:
            score_file.write('\n'.join([f'{p.name},{p.bankroll*100.0/NUM_ROUNDS}' for p in players]))

if __name__ == '__main__':
    parser = argparse.ArgumentParser(description="Game engine with optional player arguments")
    parser.add_argument('-p1', nargs=2, metavar=('NAME', 'FILE'), help='Name and executable for player 1')
    parser.add_argument('-p2', nargs=2, metavar=('NAME', 'FILE'), help='Name and executable for player 2')
    parser.add_argument("-o", "--output", required=True, default="logs", help="Output directory for game results")
    parser.add_argument("-n", "--n_rounds", default=1000, help="Number of rounds to run per matchup")

    args = parser.parse_args()
    
    Match(args.p1, args.p2, args.output, args.n_rounds).run()<|MERGE_RESOLUTION|>--- conflicted
+++ resolved
@@ -75,25 +75,6 @@
     def __repr__(self):
         return 'Raise'
 
-<<<<<<< HEAD
-=======
-class DownAction(namedtuple('DownAction', [])):
-    def __hash__(self):
-        return hash('DownAction')
-    def __eq__(self, other):
-        return isinstance(other, DownAction)
-    def __repr__(self):
-        return 'Down'
-    
-class UpAction(namedtuple('UpAction', [])):
-    def __hash__(self):
-        return hash('UpAction')
-    def __eq__(self, other):
-        return isinstance(other, UpAction)
-    def __repr__(self):
-        return 'Up'
-    
->>>>>>> 3fa26af5
 TerminalState = namedtuple('TerminalState', ['deltas', 'previous_state'])
 
 STREET_NAMES = ['Flop']
@@ -143,7 +124,6 @@
 class RoundState(namedtuple('_RoundState', ['turn_number', 'street', 'pips', 'stacks', 'hands', 'deck', 'action_history', 'previous_state'])):
     @staticmethod
     def new():
-<<<<<<< HEAD
         '''
         Returns a RoundState representing the start of a Leduc game.
         '''
@@ -161,13 +141,6 @@
             action_history = [],
             previous_state = None,
         )
-=======
-        deck = KuhnDeck()
-        hands = [deck.deal(), deck.deal()]
-        pips = [ANTE, ANTE]
-        stacks = [STARTING_STACK - ANTE, STARTING_STACK - ANTE]
-        return RoundState(0, 0, pips, stacks, hands, deck, [], None)
->>>>>>> 3fa26af5
     
     def showdown(self):
         hands = self.hands
@@ -327,7 +300,6 @@
             )
 
             if self.turn_number == 0:
-<<<<<<< HEAD
                 return state
             elif self.turn_number == 1:  # check-check
                 assert isinstance(self.action_history[-1], CheckAction)
@@ -353,42 +325,6 @@
         
         else:
             raise NotImplementedError(f'action ({action}) of unknown type')
-=======
-                # First player checks, continue to second player
-                return RoundState(self.turn_number + 1, self.street, self.pips, self.stacks, self.hands, self.deck, self.action_history + [action], self)
-            elif self.turn_number == 1:
-                if self.pips[0] == self.pips[1]:
-                    # Both players checked, go to showdown
-                    return RoundState(self.turn_number + 1, self.street, self.pips, self.stacks, self.hands, self.deck, self.action_history + [action], self).proceed_street()
-                else:
-                    # Second player folds after a bet
-                    return TerminalState(
-                        [self.pips[1], -self.pips[1]],
-                        RoundState(self.turn_number + 1, self.street, self.pips, self.stacks, self.hands, self.deck, self.action_history + [action], self),
-                    )
-            else:
-                # This is check-bet-fold
-                assert(self.turn_number == 2)
-                return TerminalState(
-                    [-self.pips[0], self.pips[0]],
-                    RoundState(self.turn_number + 1, self.street, self.pips, self.stacks, self.hands, self.deck, self.action_history + [action], self),
-                )
-        
-        elif isinstance(action, UpAction):
-            new_pips = list(self.pips)
-            new_stacks = list(self.stacks)
-            if self.pips[0] == self.pips[1]:
-                # This is a bet
-                new_pips[active] += BET_SIZE
-                new_stacks[active] -= BET_SIZE
-                return RoundState(self.turn_number + 1, self.street, new_pips, new_stacks, self.hands, self.deck, self.action_history + [action], self)
-            else:
-                # This is a call
-                new_pips[active] = new_pips[inactive]
-                new_stacks[active] -= (new_pips[active] - self.pips[active])
-                # Always go to showdown after a call
-                return RoundState(self.turn_number + 1, self.street, new_pips, new_stacks, self.hands, self.deck, self.action_history + [action], self).proceed_street()
->>>>>>> 3fa26af5
 
 class Player():
     '''
@@ -581,6 +517,7 @@
                             continue
                 else:
                     print(f'WARN Bad message format (expected json or list of json): {response}')
+                    print(f'WARN Bad message format (expected json or list of json): {response}')
                 
                 if action in legal_actions:
                     return action()
@@ -602,6 +539,7 @@
         return CheckAction() if CheckAction in legal_actions else FoldAction()
 
 class Match():
+class Match():
     '''
     Manages logging and the high-level game procedure.
     '''
@@ -621,6 +559,7 @@
         
         self.log = ['Poker Camp Game Engine - ' + PLAYER_1_NAME + ' vs ' + PLAYER_2_NAME]
 
+    def send_round_state(self, players, round_state):
     def send_round_state(self, players, round_state):
         '''
         Incorporates RoundState information into the game log and player messages.
@@ -655,11 +594,7 @@
                     'board': board,
                 }))
 
-<<<<<<< HEAD
     def send_action(self, action, *, players, seat, round_state, ):
-=======
-    def send_action(self, players, seat, action):
->>>>>>> 3fa26af5
         '''
         Incorporates action information into the game log and player messages.
         '''
@@ -720,14 +655,9 @@
                 round_state,
                 self.log,
             )
-<<<<<<< HEAD
             self.send_action(action, players=players, seat=active, round_state=round_state)
             round_state = round_state.proceed(action)
         
-=======
-            self.send_action(players, active, action)
-            round_state = round_state.proceed(action)
->>>>>>> 3fa26af5
         self.send_terminal_state(players, round_state)
         for player, delta in zip(players, round_state.deltas):
             player.bankroll += delta
